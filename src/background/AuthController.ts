import { action, computed } from 'mobx';
import passworder from 'browser-passworder';
import { storage } from '@extend-chrome/storage';
import * as nacl from 'tweetnacl';
import {
  encodeBase16,
  decodeBase16,
  Keys,
  PublicKey,
  encodeBase64,
  decodeBase64
} from 'casper-client-sdk';
import { AppState } from '../lib/MemStore';
import { KeyPairWithAlias } from '../@types/models';
import { saveAs } from 'file-saver';
// import KeyEncoder from 'key-encoder';

export interface SerializedKeyPairWithAlias {
  name: string;
  keyPair: {
    publicKey: string; // hex encoded
    secretKey: string; // hex encoded
  };
}

interface PersistentVaultData {
  userAccounts: SerializedKeyPairWithAlias[];
  selectedUserAccount: SerializedKeyPairWithAlias | null;
}

function saveToFile(content: string, filename: string) {
  const blob = new Blob([content], { type: 'text/plain;charset=utf-8' });
  saveAs(blob, filename);
}

class AuthController {
  // we store the salted password hash instead of original password
  private passwordHash: string | null = null;
  private passwordSalt: Uint8Array | null = null;

  // we will use the passwordHash above to encrypt the value object
  // and then using this key to store it in local storage along with
  // the plain text salt for the password.
  private encryptedVaultKey = 'encryptedVault';
  private saltKey = 'passwordSalt';

  constructor(private appState: AppState) {
    // NOTE: this code is doing migration from localStorage to chrome.storage,
    // we need to keep this for now but after few releases remember to get rid of this code.
    if (localStorage.getItem(this.encryptedVaultKey)) {
      console.log(
        'there is old encrypedVault in localStorage, moving it to secure store...'
      );
      const v = localStorage.getItem(this.encryptedVaultKey);
      this.saveKeyValuetoStore(this.encryptedVaultKey, JSON.parse(v as string));
      localStorage.removeItem(this.encryptedVaultKey);
    }

    if (localStorage.getItem(this.saltKey)) {
      console.log(
        'there is old saltKey in localStorage, moving it to secure store...'
      );
      const v = localStorage.getItem(this.saltKey);
      this.saveKeyValuetoStore(this.saltKey, JSON.parse(v as string));
      localStorage.removeItem(this.saltKey);
    }

    if (this.getStoredValueWithKey(this.encryptedVaultKey) !== null) {
      this.appState.hasCreatedVault = true;
    }
  }

  @action.bound
  async createNewVault(password: string): Promise<void> {
    const vault = await this.getStoredValueWithKey(this.encryptedVaultKey);
    if (vault) {
      throw new Error('There is a vault already');
    }
    let [salt, saltedPassword] = this.saltPassword(password);
    let hash = this.hash(saltedPassword);
    this.passwordSalt = salt;
    this.passwordHash = hash;
    await this.clearAccount();
    await this.persistVault();
    this.appState.hasCreatedVault = true;
    this.appState.isUnlocked = true;
  }

  @action
  switchToAccount(accountName: string) {
    let i = this.appState.userAccounts.findIndex(a => a.alias === accountName);
    if (i === -1) {
      throw new Error(
        "Couldn't switch to this account because it doesn't exist"
      );
    }
    this.appState.selectedUserAccount = this.appState.userAccounts[i];
  }

  getSelectUserAccount(): KeyPairWithAlias {
    if (!this.appState.selectedUserAccount) {
      throw new Error('There is no active key');
    }
    return this.appState.selectedUserAccount;
  }

  getActivePublicKeyHex(): string {
    if (!this.appState.selectedUserAccount) {
      throw new Error('There is no active key');
    }
    let account = this.appState.selectedUserAccount;
    return account.KeyPair.publicKey.toAccountHex();
  }

  getActiveAccountHash(): string {
    if (!this.appState.selectedUserAccount) {
      throw new Error('There is no active key');
    }
    let account = this.appState.selectedUserAccount;
    return encodeBase16(account.KeyPair.publicKey.toAccountHash());
  }

  @action
  async resetVault() {
    await this.clearAccount();
    this.appState.selectedUserAccount = null;
    this.appState.unsignedDeploys.clear();
    this.appState.hasCreatedVault = false;
    storage.local.remove(this.encryptedVaultKey);
  }

  @action
  async importUserAccount(
    name: string,
    secretKeyBase64: string,
    algorithm: string
  ) {
    if (!this.appState.isUnlocked) {
      throw new Error('Unlock it before adding new account');
    }

    let duplicateAccount = this.appState.userAccounts.find(account => {
      return (
        account.alias === name ||
        encodeBase64(account.KeyPair.privateKey) === secretKeyBase64
      );
    });

    if (duplicateAccount) {
      throw new Error(
        `A account with same ${
          duplicateAccount.alias === name ? 'name' : 'secret key'
        } already exists`
      );
    }
    const secretKeyBytes = decodeBase64(secretKeyBase64);
    let secretKey, publicKey, keyPair: Keys.Ed25519 | Keys.Secp256K1;
    switch (algorithm) {
      case 'ed25519': {
        secretKey = Keys.Ed25519.parsePrivateKey(secretKeyBytes);
        publicKey = Keys.Ed25519.privateToPublicKey(secretKeyBytes);
        keyPair = Keys.Ed25519.parseKeyPair(publicKey, secretKey);
        break;
      }
      case 'secp256k1': {
        secretKey = Keys.Secp256K1.parsePrivateKey(secretKeyBytes, 'raw');
        publicKey = Keys.Secp256K1.privateToPublicKey(secretKeyBytes);
        keyPair = Keys.Secp256K1.parseKeyPair(publicKey, secretKey, 'raw');
        break;
      }
      default: {
        throw new Error('Could not parse secret key as: ed25519 or secp256k1');
      }
    }

    this.appState.userAccounts.push({
      alias: name,
      KeyPair: keyPair
    });
    this.appState.selectedUserAccount =
      this.appState.userAccounts[this.appState.userAccounts.length - 1];
    this.persistVault();
  }

  @action
  async removeUserAccount(name: string) {
    if (!this.appState.isUnlocked) {
      throw new Error('Unlock it before adding new account');
    }

    let account = this.appState.userAccounts.find(account => {
      return account.alias === name;
    });

    if (!account) {
      throw new Error(`The account does't exists`);
    }

    this.appState.userAccounts.remove(account);

    if (this.appState.selectedUserAccount?.alias === account.alias) {
      this.appState.selectedUserAccount =
        this.appState.userAccounts.length > 0
          ? this.appState.userAccounts[0]
          : null;
    }
    this.persistVault();
  }

  getAccountFromAlias(alias: string) {
    if (!alias) throw new Error('Cannot find account for invalid alias');
    return this.appState.userAccounts.find(storedAccount => {
      return storedAccount.alias === alias;
    })?.KeyPair;
  }

  async downloadAccountKeys(accountAlias: string) {
    if (!this.appState.isUnlocked) {
      throw new Error('Unlock Signer before downloading keys.');
    }
    let accountKeys = this.getAccountFromAlias(accountAlias);

    if (accountKeys) {
      saveToFile(
        accountKeys.exportPrivateKeyInPem(),
        `${accountAlias}_secret_key.pem`
      );
      saveToFile(
        accountKeys.exportPublicKeyInPem(),
        `${accountAlias}_public_key.pem`
      );
      saveToFile(
        accountKeys.publicKey.toAccountHex(),
        `${accountAlias}_public_key_hex.txt`
      );
    }
  }

  /**
   * Reorder account
   * In UI page, a user could drag the account whose index is startIndex, and drop to
   * a new position endIndex.
   *
   * For example, if we have a list, [a,b,c,d,e], now startIndex is 2, endIndex is 4.
   * After this operation, the result is [a,b,d,e,c]
   *
   * @param startIndex
   * @param endIndex
   */
  @action
  async reorderAccount(startIndex: number, endIndex: number) {
    if (!this.appState.isUnlocked) {
      throw new Error('Unlock it before reorder account');
    }

    const len = this.appState.userAccounts.length;
    if (
      startIndex < 0 ||
      endIndex < 0 ||
      startIndex >= len ||
      endIndex >= len
    ) {
      throw new Error('Invalid index number');
    }
    if (startIndex === endIndex) {
      return;
    }

    const removed = this.appState.userAccounts.spliceWithArray(startIndex, 1);
    this.appState.userAccounts.spliceWithArray(endIndex, 0, removed);

    this.persistVault();
  }

  @action
  async renameUserAccount(oldName: string, newName: string) {
    if (!this.appState.isUnlocked) {
      throw new Error('Unlock it before rename account');
    }

    if (!newName) {
      throw new Error('Invalid new name');
    }

    const account = this.appState.userAccounts.find(
      account => account.alias === oldName
    );
    if (!account) {
      throw new Error('Invalid old name');
    }

    const accountWithNewName = this.appState.userAccounts.find(
      account => account.alias === newName
    );

    if (accountWithNewName) {
      throw new Error('There is another account with the same name');
    }

    account.alias = newName;

    this.persistVault();
  }

  /**
   * Serialize and Deserialize is needed for ByteArray(or Uint8Array),
   * since JSON.parse(JSON.stringify(ByteArray)) !== ByteArray
   */

  /**
<<<<<<< HEAD
   * Serialize the byte arrays into hex-encoded strings with algorithm prefix.
   * @param KeyPairWithAlias
   * @returns KeyPairWIthAlias with hex-encoded values.
=======
   * Serialize the byte arrays into encoded strings.
   * @param KeyPairWithAlias
   * @returns KeyPairWithAlias with encoded values.
>>>>>>> bdce1159
   */
  private serializeKeyPairWithAlias(
    KeyPairWithAlias: KeyPairWithAlias
  ): SerializedKeyPairWithAlias {
<<<<<<< HEAD
    let algoPrefix;
    if (KeyPairWithAlias.KeyPair.publicKey.isEd25519()) {
      algoPrefix = '01';
    } else if (KeyPairWithAlias.KeyPair.publicKey.isSecp256K1()) {
      algoPrefix = '02';
    } else {
      throw new Error(
        'Unable to serialize public key as: ed25519 or secp256k1'
      );
    }

    return {
      name: KeyPairWithAlias.alias,
      keyPair: {
        publicKey:
          algoPrefix +
          encodeBase16(KeyPairWithAlias.KeyPair.publicKey.toBytes()),
        secretKey: encodeBase16(KeyPairWithAlias.KeyPair.privateKey)
=======
    return {
      name: KeyPairWithAlias.alias,
      keyPair: {
        publicKey: KeyPairWithAlias.KeyPair.publicKey.toAccountHex(),
        secretKey: encodeBase64(KeyPairWithAlias.KeyPair.privateKey)
>>>>>>> bdce1159
      }
    };
  }

  private deserializeKeyPairWithAlias(
    serializedKeyPairWithAlias: SerializedKeyPairWithAlias
  ): KeyPairWithAlias {
    const serializedPublicKey = serializedKeyPairWithAlias.keyPair.publicKey;
    let deserializedPublicKeyBytes, deserializedPublicKey, deserializedKeyPair;

    switch (serializedPublicKey.substring(0, 2)) {
      case '01':
        deserializedPublicKeyBytes = Keys.Ed25519.parsePublicKey(
          decodeBase16(serializedPublicKey.substring(2))
        );
        deserializedPublicKey = PublicKey.fromEd25519(
          deserializedPublicKeyBytes
        );
        deserializedKeyPair = Keys.Ed25519.parseKeyPair(
          deserializedPublicKey.toBytes(),
<<<<<<< HEAD
          decodeBase16(serializedKeyPairWithAlias.keyPair.secretKey)
=======
          decodeBase64(serializedKeyPairWithAlias.keyPair.secretKey)
>>>>>>> bdce1159
        );
        break;
      case '02':
        deserializedPublicKeyBytes = Keys.Secp256K1.parsePublicKey(
          decodeBase16(serializedPublicKey.substring(2))
        );
        deserializedPublicKey = PublicKey.fromSecp256K1(
          deserializedPublicKeyBytes
        );
        deserializedKeyPair = Keys.Secp256K1.parseKeyPair(
          deserializedPublicKey.toBytes(),
<<<<<<< HEAD
          decodeBase16(serializedKeyPairWithAlias.keyPair.secretKey),
=======
          decodeBase64(serializedKeyPairWithAlias.keyPair.secretKey),
>>>>>>> bdce1159
          'raw'
        );
        break;
      default:
        throw new Error('Failed to deserialize public key!');
    }

    return {
      alias: serializedKeyPairWithAlias.name,
      KeyPair: deserializedKeyPair
    };
  }

  /**
   * Encrypt user accounts using salted password hash.
   * Save the encryptedVault string to the store.
   * Save the plain text passwordSalt to the store.
   */
  private async persistVault() {
    const encryptedVault = await passworder.encrypt(this.passwordHash!, {
      userAccounts: this.appState.userAccounts.map(
        this.serializeKeyPairWithAlias
      ),
      selectedUserAccount: this.appState.selectedUserAccount
        ? this.serializeKeyPairWithAlias(this.appState.selectedUserAccount)
        : null
    });

    this.saveKeyValuetoStore(this.encryptedVaultKey, encryptedVault);
    this.saveKeyValuetoStore(this.saltKey, this.passwordSalt!);
  }

  /**
   * Saves a given value under a given key in the store.
   * @param key Key to save value under in store.
   * @param value Value to save under Key in store.
   */
  private async saveKeyValuetoStore(key: string, value: any) {
    storage.local.set({ [key]: JSON.stringify(value) });
  }

  /**
   * Get a stored value by key. If no key exists then return null.
   * @param key Key under which value is stored.
   * @returns Stored value by given key.
   */
  private async getStoredValueWithKey(key: string) {
    let value = await storage.local.get(key);
    if (value[key]) {
      return JSON.parse(value[key]);
    }
    return null;
  }

  private async restoreVault(
    password: string
  ): Promise<[PersistentVaultData, string]> {
    let encryptedVault = await this.getStoredValueWithKey(
      this.encryptedVaultKey
    );
    if (!encryptedVault) {
      throw new Error('There is no vault');
    }
    let storedSalt = await this.getStoredValueWithKey(this.saltKey);
    let [, saltedPassword] = this.saltPassword(password, storedSalt);
    let saltedPasswordHash = this.hash(saltedPassword);

    const vault = await passworder.decrypt(saltedPasswordHash, encryptedVault);
    return [vault as PersistentVaultData, saltedPasswordHash];
  }

  /**
   * Helper function to convert a string into a Uint8array
   * @param {string} str to get bytes of
   */
  private stringToBytes(str: string) {
    return new TextEncoder().encode(str);
  }

  /**
   * Generate a salted password for hashing.
   * @param {string} password for salting.
   * @param  {Uint8Array} [salt=null] will use instead of random bytes if provided.
   * @returns {Uint8Array} Salt bytes.
   * @returns {Uint8Array} Salted password bytes.
   */
  private saltPassword(
    password: string,
    salt: Uint8Array | null = null
  ): [Uint8Array, Uint8Array] {
    let passwordSalt: Uint8Array;
    salt !== null
      ? (passwordSalt = Uint8Array.from(Object.values(salt)))
      : (passwordSalt = nacl.randomBytes(64));
    let passwordBytes = this.stringToBytes(password);
    let saltedPasswordBytes = new Uint8Array(
      passwordSalt.length + passwordBytes.length
    );
    saltedPasswordBytes.set(passwordSalt);
    saltedPasswordBytes.set(passwordBytes, passwordSalt.length);
    return [passwordSalt, saltedPasswordBytes];
  }

  /**
   * Hash given bytes and encodes in base16
   * @param {Uint8Array} bytes Bytes for hashing.
   * @returns {String} hex encoded hash.
   */
  private hash(bytes: Uint8Array) {
    let hashedBytes = nacl.hash(bytes);
    return encodeBase16(hashedBytes);
  }

  /*
   * user can lock the plugin manually, and then user need to use
   * password to unlock, so that the plugin won't be used by others
   */
  @action.bound
  async lock() {
    this.passwordHash = null;
    this.appState.isUnlocked = false;
    await this.clearAccount();
  }

  /**
   * Using the password to unlock
   * @param {string} password
   */
  @action.bound
  async unlock(password: string) {
    let vaultResponse = await this.restoreVault(password);
    let vault = vaultResponse[0];
    this.passwordHash = vaultResponse[1];
    this.appState.isUnlocked = true;
    this.appState.userAccounts.replace(
      vault.userAccounts.map(this.deserializeKeyPairWithAlias)
    );
    this.appState.selectedUserAccount = vault.selectedUserAccount
      ? this.deserializeKeyPairWithAlias(vault.selectedUserAccount)
      : null;
  }

  @computed
  get isUnlocked(): boolean {
    return this.appState.isUnlocked;
  }

  @action.bound
  async clearAccount() {
    this.appState.userAccounts.clear();
  }
}

export default AuthController;<|MERGE_RESOLUTION|>--- conflicted
+++ resolved
@@ -308,45 +308,18 @@
    */
 
   /**
-<<<<<<< HEAD
-   * Serialize the byte arrays into hex-encoded strings with algorithm prefix.
-   * @param KeyPairWithAlias
-   * @returns KeyPairWIthAlias with hex-encoded values.
-=======
    * Serialize the byte arrays into encoded strings.
    * @param KeyPairWithAlias
    * @returns KeyPairWithAlias with encoded values.
->>>>>>> bdce1159
    */
   private serializeKeyPairWithAlias(
     KeyPairWithAlias: KeyPairWithAlias
   ): SerializedKeyPairWithAlias {
-<<<<<<< HEAD
-    let algoPrefix;
-    if (KeyPairWithAlias.KeyPair.publicKey.isEd25519()) {
-      algoPrefix = '01';
-    } else if (KeyPairWithAlias.KeyPair.publicKey.isSecp256K1()) {
-      algoPrefix = '02';
-    } else {
-      throw new Error(
-        'Unable to serialize public key as: ed25519 or secp256k1'
-      );
-    }
-
-    return {
-      name: KeyPairWithAlias.alias,
-      keyPair: {
-        publicKey:
-          algoPrefix +
-          encodeBase16(KeyPairWithAlias.KeyPair.publicKey.toBytes()),
-        secretKey: encodeBase16(KeyPairWithAlias.KeyPair.privateKey)
-=======
     return {
       name: KeyPairWithAlias.alias,
       keyPair: {
         publicKey: KeyPairWithAlias.KeyPair.publicKey.toAccountHex(),
         secretKey: encodeBase64(KeyPairWithAlias.KeyPair.privateKey)
->>>>>>> bdce1159
       }
     };
   }
@@ -367,11 +340,7 @@
         );
         deserializedKeyPair = Keys.Ed25519.parseKeyPair(
           deserializedPublicKey.toBytes(),
-<<<<<<< HEAD
-          decodeBase16(serializedKeyPairWithAlias.keyPair.secretKey)
-=======
           decodeBase64(serializedKeyPairWithAlias.keyPair.secretKey)
->>>>>>> bdce1159
         );
         break;
       case '02':
@@ -383,11 +352,7 @@
         );
         deserializedKeyPair = Keys.Secp256K1.parseKeyPair(
           deserializedPublicKey.toBytes(),
-<<<<<<< HEAD
-          decodeBase16(serializedKeyPairWithAlias.keyPair.secretKey),
-=======
           decodeBase64(serializedKeyPairWithAlias.keyPair.secretKey),
->>>>>>> bdce1159
           'raw'
         );
         break;
