import AccountController from './AuthController';
import { browser } from 'webextension-polyfill-ts';
import { Rpc } from '../lib/rpc/rpc';
import { AppState } from '../lib/MemStore';
import { autorun } from 'mobx';
import SignMessageManager from './SignMessageManager';
import ConnectionManager from './ConnectionManager';
import { updateBadge } from './utils';
import { setupInjectPageAPIServer } from '../lib/rpc/Provider';

const appState = new AppState();
const accountController = new AccountController(appState);
const signMessageManager = new SignMessageManager(appState);
const connectionManager = new ConnectionManager(appState);

initialize().catch(console.log);

async function initialize() {
  await setupPopupAPIServer();
  // Setup RPC server for inject page
  setupInjectPageAPIServer(signMessageManager, connectionManager);
}

// Setup RPC server for Popup
async function setupPopupAPIServer() {
  const rpc = new Rpc({
    addListener: browser.runtime.onMessage.addListener,
    destination: 'popup',
    postMessage: browser.runtime.sendMessage,
    source: 'background'
  });
  // once appState update, send updated appState to popup
  autorun(() => {
    rpc.call<void>('popup.updateState', appState).catch(e => {
      console.log(e);
    });
    updateBadge(appState);
  });
  rpc.register(
    'account.unlock',
    accountController.unlock.bind(accountController)
  );
  rpc.register(
    'account.createNewVault',
    accountController.createNewVault.bind(accountController)
  );
  rpc.register('account.lock', accountController.lock.bind(accountController));
  rpc.register(
    'account.importUserAccount',
    accountController.importUserAccount.bind(accountController)
  );
  rpc.register(
    'account.removeUserAccount',
    accountController.removeUserAccount.bind(accountController)
  );
  rpc.register(
    'account.renameUserAccount',
    accountController.renameUserAccount.bind(accountController)
  );
  rpc.register(
    'account.reorderAccount',
    accountController.reorderAccount.bind(accountController)
  );
  rpc.register(
    'account.getSelectUserAccount',
    accountController.getSelectUserAccount.bind(accountController)
  );
  rpc.register(
    'account.getActivePublicKeyHex',
    accountController.getActivePublicKeyHex.bind(accountController)
  );
  rpc.register(
    'account.getActiveAccountHash',
    accountController.getActiveAccountHash.bind(accountController)
  );
  rpc.register(
    'account.downloadAccountKeys',
    accountController.downloadAccountKeys.bind(accountController)
  );
  rpc.register(
    'account.resetVault',
    accountController.resetVault.bind(accountController)
  );
  rpc.register(
    'account.resetLockout',
    accountController.resetLockout.bind(accountController)
  );
  rpc.register(
    'account.startLockoutTimer',
    accountController.startLockoutTimer.bind(accountController)
  );
  rpc.register(
    'account.resetLockoutTimer',
    accountController.resetLockoutTimer.bind(accountController)
  );
  rpc.register(
    'account.switchToAccount',
    accountController.switchToAccount.bind(accountController)
  );
  rpc.register('background.getState', () => {
    return appState;
  });
  rpc.register(
    'sign.signDeploy',
    signMessageManager.approveSignDeploy.bind(signMessageManager)
  );
  rpc.register(
    'sign.rejectSignDeploy',
    signMessageManager.rejectSignDeploy.bind(signMessageManager)
  );
  rpc.register(
    'sign.parseDeployData',
    signMessageManager.parseDeployData.bind(signMessageManager)
  );
  rpc.register(
    'connection.requestConnection',
    connectionManager.requestConnection.bind(connectionManager)
  );
  rpc.register(
    'connection.resetConnectionRequest',
    connectionManager.resetConnectionRequest.bind(connectionManager)
  );
  rpc.register(
    'connection.connectToSite',
    connectionManager.connectToSite.bind(connectionManager)
  );
  rpc.register(
    'connection.disconnectFromSite',
    connectionManager.disconnectFromSite.bind(connectionManager)
  );
  rpc.register(
    'connection.removeSite',
    connectionManager.removeSite.bind(connectionManager)
  );
  rpc.register(
<<<<<<< HEAD
    'eventBus',
    connectionManager.removeSite.bind(connectionManager)
=======
    'account.confirmPassword',
    accountController.confirmPassword.bind(accountController)
>>>>>>> 2c5b2177
  );
}<|MERGE_RESOLUTION|>--- conflicted
+++ resolved
@@ -133,12 +133,11 @@
     connectionManager.removeSite.bind(connectionManager)
   );
   rpc.register(
-<<<<<<< HEAD
     'eventBus',
     connectionManager.removeSite.bind(connectionManager)
-=======
+  );
+  rpc.register(
     'account.confirmPassword',
     accountController.confirmPassword.bind(accountController)
->>>>>>> 2c5b2177
   );
 }