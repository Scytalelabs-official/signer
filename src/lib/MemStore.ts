<<<<<<< HEAD
import { IObservableArray, observable } from 'mobx';
=======
import { IObservableArray, observable, computed } from 'mobx';
import { Tab, Site } from '../background/ConnectionManager';
>>>>>>> bdce1159
import { KeyPairWithAlias } from '../@types/models';
import { deployWithID } from '../background/SignMessageManager';

export class AppState {
  @observable isUnlocked: boolean = false;
  @observable currentTab: Tab | null = null;
  @computed get connectionStatus(): boolean {
    const url = this.currentTab && this.currentTab.url;
    if (url) {
      return this.connectedSites.some(
        site => site.url === url && site.isConnected
      );
    }
    return false;
  }
  @observable connectionRequested: boolean = false;
  @observable connectedSites: IObservableArray<Site> = observable.array<Site>(
    [],
    { deep: true }
  );
  @observable hasCreatedVault: boolean = false;
  @observable selectedUserAccount: KeyPairWithAlias | null = null;
  userAccounts: IObservableArray<KeyPairWithAlias> =
    observable.array<KeyPairWithAlias>([], { deep: true });
  @observable unsignedDeploys: IObservableArray<deployWithID> =
    observable.array<deployWithID>([], { deep: true });
}<|MERGE_RESOLUTION|>--- conflicted
+++ resolved
@@ -1,9 +1,5 @@
-<<<<<<< HEAD
-import { IObservableArray, observable } from 'mobx';
-=======
 import { IObservableArray, observable, computed } from 'mobx';
 import { Tab, Site } from '../background/ConnectionManager';
->>>>>>> bdce1159
 import { KeyPairWithAlias } from '../@types/models';
 import { deployWithID } from '../background/SignMessageManager';
 
