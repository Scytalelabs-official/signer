import { FieldState } from 'formstate';
import owasp from 'owasp-password-strength-test';

owasp.tests.required.push((password: string) => {
  const passwordString = password.toString() as String;
  if (passwordString.match(/correct\s*horse\s*battery\s*staple/i) !== null) {
    return 'Use your imagination not the example!';
  }
});

export const valueRequired = (val: string) => !val && 'Value required';

export const valuesMatch = (val1: string, val2: string) =>
  !(val1 === val2) && 'Passwords must match';

export const isAlgorithm = (val: string) =>
  !(val === 'ed25519' || val === 'secp256k1') && 'Invalid Algorithm';

export const fieldSubmittable = (val: FieldState<string>) => {
  return val.hasBeenValidated && !val.hasError;
};

<<<<<<< HEAD
export const minNameLength = (val: string) => {
  return !(val.length > 2) && 'Invalid name - too short';
};

export const humanReadable = (val: string) => {
  // Accept any alphanumeric (also underscores)
  const humanReadableRegex = /^[A-Za-zÀ-ÖØ-öø-ÿœ0-9_]+$/;
  return (
    !val.match(humanReadableRegex) &&
    'Invalid name - only use A-Z, a-z, 0-9 and _'
  );
=======
export const strongPassword = (val: string) => {
  const result = owasp.test(val);
  return !result.strong && result.errors[0];
>>>>>>> 2221abf4
};<|MERGE_RESOLUTION|>--- conflicted
+++ resolved
@@ -20,7 +20,6 @@
   return val.hasBeenValidated && !val.hasError;
 };
 
-<<<<<<< HEAD
 export const minNameLength = (val: string) => {
   return !(val.length > 2) && 'Invalid name - too short';
 };
@@ -32,9 +31,9 @@
     !val.match(humanReadableRegex) &&
     'Invalid name - only use A-Z, a-z, 0-9 and _'
   );
-=======
+};
+
 export const strongPassword = (val: string) => {
   const result = owasp.test(val);
   return !result.strong && result.errors[0];
->>>>>>> 2221abf4
 };