import { observer } from 'mobx-react';
import React from 'react';
import AccountManager from '../container/AccountManager';
import PopupManager from '../../background/PopupManager';
import { RouteComponentProps, withRouter } from 'react-router';
import { observable } from 'mobx';
import {
  CreateAccountFormData,
  ImportAccountFormData
} from '../container/ImportAccountContainer';
import ErrorContainer from '../container/ErrorContainer';
import {
  Button,
  // Checkbox,
  createStyles,
  Theme,
  Typography,
  WithStyles,
  // FormControlLabel,
  FormControl,
  Box,
  InputLabel,
  Popover,
  IconButton
} from '@material-ui/core';
import HelpIcon from '@material-ui/icons/Help';
import { SelectFieldWithFormState, TextFieldWithFormState } from './Forms';
import withStyles from '@material-ui/core/styles/withStyles';
import { decodeBase16, decodeBase64, Keys } from 'casper-client-sdk';
import { KeyPairWithAlias } from '../../@types/models';
import Pages from './Pages';

const styles = (theme: Theme) =>
  createStyles({
    root: {
      '& .MuiTextField-root': {
        marginTop: theme.spacing(2)
      }
    },
    importButton: {
      marginTop: theme.spacing(8)
    }
  });

interface Props extends RouteComponentProps, WithStyles<typeof styles> {
  authContainer: AccountManager;
  errors: ErrorContainer;
  action: 'Import' | 'Create';
}

interface State {
  keyDownloadEnabled: boolean;
  algoAnchorEl: HTMLButtonElement | null;
}

@observer
class AccountPage extends React.Component<Props, State> {
  @observable accountForm: ImportAccountFormData | CreateAccountFormData;

  private popupManager: PopupManager;

  constructor(props: Props) {
    super(props);
    if (props.action === 'Import') {
      this.accountForm = new ImportAccountFormData(props.errors);
    } else {
      this.accountForm = new CreateAccountFormData(props.errors);
    }
    this.state = {
      keyDownloadEnabled: false,
      algoAnchorEl: null
    };
    this.popupManager = new PopupManager();
  }

  async onCreateAccount() {
    const formData = this.accountForm as CreateAccountFormData;
    if (formData.submitDisabled) {
      return;
    }

    const names = this.props.authContainer.userAccounts.map(
      account => account.alias
    );
    if (names.includes(formData.name.$)) {
      return this.props.errors.capture(
        Promise.reject(
          new Error(`An account with name '${formData.name.$}' already exists.`)
        )
      );
    }

    let keyPair: KeyPairWithAlias;
    switch (formData.algorithm.$) {
      case 'ed25519': {
        keyPair = {
          alias: formData.name.$,
          KeyPair: Keys.Ed25519.parseKeyPair(
            decodeBase16(formData.publicKey.$.substring(2)),
            decodeBase64(formData.secretKeyBase64.value)
          )
        };
        break;
      }
      case 'secp256k1': {
        keyPair = {
          alias: formData.name.$,
          KeyPair: Keys.Secp256K1.parseKeyPair(
            decodeBase16(formData.publicKey.$.substring(2)),
            decodeBase64(formData.secretKeyBase64.value),
            'raw'
          )
        };
        break;
      }
      default: {
        throw new Error('Invalid algorithm selected');
      }
    }

    if (this.state.keyDownloadEnabled) {
      await this.props.authContainer.downloadPemFiles(keyPair.alias);
    }

    await this._onSubmit();
  }

  onImportAccount() {
    if (this.accountForm.submitDisabled) {
      return;
    }
    this._onSubmit();
  }

  async _onSubmit() {
    await this.props.authContainer.importUserAccount(
      this.accountForm.name.$,
      this.accountForm.secretKeyBase64.value,
      this.accountForm.algorithm.$
    );
    this.props.history.push(Pages.Home);
    this.props.history.replace(Pages.Home);
  }

  renderImportForm() {
    const showAlgoHelp = (event: React.MouseEvent<HTMLButtonElement>) => {
      this.setState({ algoAnchorEl: event.currentTarget });
    };
    const helpOpen = Boolean(showAlgoHelp);
    const helpId = helpOpen ? 'algo-helper' : undefined;
    const helpClose = () => {
      this.setState({ algoAnchorEl: null });
    };

    const form = this.accountForm as ImportAccountFormData;
    return (
      <form className={this.props.classes.root}>
        <Typography id="continuous-slider" variant="h6" gutterBottom>
          Import from Secret Key File
        </Typography>
<<<<<<< HEAD
        {/* <Box>
=======
        <Box>
>>>>>>> eb9d9614
          <FormControl
            style={{
              width: '80%',
              marginBottom: '1rem'
            }}
          >
            <InputLabel id="algo-select-lbl">Select algorithm</InputLabel>
            <SelectFieldWithFormState
              fullWidth
              labelId="algo-select-lbl"
              fieldState={this.accountForm.algorithm}
              selectItems={[
                { value: 'ed25519', text: 'ED25519' },
                { value: 'secp256k1', text: 'SECP256k1' }
              ]}
            />
          </FormControl>
          <IconButton onClick={showAlgoHelp} style={{ float: 'right' }}>
            <HelpIcon />
          </IconButton>
          {this.state.algoAnchorEl && (
            <Popover
              id={helpId}
              open={helpOpen}
              anchorEl={this.state.algoAnchorEl}
              onClose={helpClose}
              anchorOrigin={{
                vertical: 'top',
                horizontal: 'right'
              }}
              transformOrigin={{
                vertical: 'bottom',
                horizontal: 'right'
              }}
            >
              <Typography
                component={'summary'}
                style={{
                  padding: '1.4em',
                  backgroundColor: 'var(--cspr-dark-blue)',
                  color: 'white'
                }}
              >
                <b>Which algorithm?</b>
                <br />
                Open your <code>public_key_hex</code> file which should be in
                the same location as the secret key file.
                <br />
                If the key starts with:
                <ul>
                  <li>01: ED25519</li>
                  <li>02: SECP256k1</li>
                </ul>
              </Typography>
            </Popover>
          )}
<<<<<<< HEAD
        </Box> */}
=======
        </Box>
>>>>>>> eb9d9614
        <FormControl>
          <Box
            display={'flex'}
            flexDirection={'row'}
            alignItems={'center'}
            m={1}
          >
            <Button
              id={'private-key-uploader'}
              variant="contained"
              style={{
                backgroundColor: 'var(--cspr-dark-blue)',
                color: 'white'
              }}
              component="label"
            >
              Upload
              <input
<<<<<<< HEAD
                // disabled={!form.algorithm.$}
=======
                disabled={!form.algorithm.$}
>>>>>>> eb9d9614
                type="file"
                style={{ display: 'none' }}
                onChange={(e: React.ChangeEvent<HTMLInputElement>) =>
                  form.handleFileSelect(e)
                }
              />
            </Button>
            <Box ml={1}>
              <Typography component={'span'}>
                <Box fontSize={12}>
                  {form.file
                    ? form.file.name
                    : form.algorithm.$
                    ? 'No file selected'
                    : 'Please select algorithm first'}
                </Box>
              </Typography>
            </Box>
          </Box>
        </FormControl>
        <TextFieldWithFormState
          fullWidth
          label="Name imported account"
          placeholder="Human Readable Alias"
          id="import-name"
          fieldState={this.accountForm.name}
        />
        <FormControl fullWidth className={this.props.classes.importButton}>
          <Button
            type="submit"
            disabled={this.accountForm.submitDisabled}
            color="primary"
            variant={'contained'}
            onClick={() => {
              this.onImportAccount();
            }}
          >
            Import
          </Button>
        </FormControl>
      </form>
    );
  }

  renderCreateForm() {
    const formData = this.accountForm as CreateAccountFormData;
    // const toggleDownloadKey = (event: React.ChangeEvent<HTMLInputElement>) => {
    //   this.setState({
    //     ...this.state,
    //     keyDownloadEnabled: event.target.checked
    //   });
    // };
    return (
      <form className={this.props.classes.root}>
        <Typography variant="h6" style={{ marginTop: '-1em' }}>
          Create Account
        </Typography>
        <TextFieldWithFormState
          aria-label="Input for setting name of key"
          autoFocus
          fullWidth
          label="Name"
          placeholder="Human Readable Alias"
          id="import-name"
          fieldState={this.accountForm.name}
        />
        <FormControl fullWidth>
          <InputLabel id="algo-select-lbl">Algorithm</InputLabel>
          <SelectFieldWithFormState
            fullWidth
            labelId="algo-select-lbl"
            fieldState={this.accountForm.algorithm}
            selectItems={[
              { value: 'ed25519', text: 'ED25519' },
              { value: 'secp256k1', text: 'SECP256k1' }
            ]}
          />
        </FormControl>
        <TextFieldWithFormState
          fullWidth
          InputProps={{ readOnly: true, disabled: true }}
          label="Public Key"
          id="create-public-key"
          value={formData.publicKey.$ ? formData.publicKey.$ : ''}
        />
        <TextFieldWithFormState
          fullWidth
          InputProps={{ readOnly: true, disabled: true }}
          label="Secret Key (Base64)"
          placeholder="Base64 encoded Ed25519 secret key"
          id="create-secret-key"
          value={formData.secretKeyBase64.$ ? formData.secretKeyBase64.$ : ''}
        />
        {/* 
          Because the account is not yet saved it cannot be downloaded. 
          This may be modified to allow this in future.
        */}
        {/* <FormControlLabel
          control={
            <Checkbox
              checked={this.state.keyDownloadEnabled}
              onChange={toggleDownloadKey}
              name="keyDownloadToggle"
            />
          }
          label="Download Key"
        /> */}
        <FormControl fullWidth margin={'normal'}>
          <Button
            type="submit"
            className="mt-5"
            disabled={this.accountForm.submitDisabled}
            color="primary"
            variant="contained"
            onClick={() => {
              this.onCreateAccount();
            }}
          >
            Create
          </Button>
        </FormControl>
      </form>
    );
  }

  render() {
    return (
      <div>
        <div className="mt-5 mb-4">
          {this.accountForm instanceof CreateAccountFormData
            ? this.renderCreateForm()
            : this.renderImportForm()}
        </div>
      </div>
    );
  }
}

export default withStyles(styles, { withTheme: true })(withRouter(AccountPage));<|MERGE_RESOLUTION|>--- conflicted
+++ resolved
@@ -158,11 +158,7 @@
         <Typography id="continuous-slider" variant="h6" gutterBottom>
           Import from Secret Key File
         </Typography>
-<<<<<<< HEAD
         {/* <Box>
-=======
-        <Box>
->>>>>>> eb9d9614
           <FormControl
             style={{
               width: '80%',
@@ -219,11 +215,7 @@
               </Typography>
             </Popover>
           )}
-<<<<<<< HEAD
         </Box> */}
-=======
-        </Box>
->>>>>>> eb9d9614
         <FormControl>
           <Box
             display={'flex'}
@@ -242,11 +234,7 @@
             >
               Upload
               <input
-<<<<<<< HEAD
                 // disabled={!form.algorithm.$}
-=======
-                disabled={!form.algorithm.$}
->>>>>>> eb9d9614
                 type="file"
                 style={{ display: 'none' }}
                 onChange={(e: React.ChangeEvent<HTMLInputElement>) =>
