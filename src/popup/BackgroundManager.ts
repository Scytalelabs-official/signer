import { browser } from 'webextension-polyfill-ts';
import { Rpc } from '../lib/rpc/rpc';
import { AppState } from '../lib/MemStore';
import { action } from 'mobx';
import ErrorContainer from './container/ErrorContainer';
import { KeyPairWithAlias } from '../@types/models';
import { DeployData } from '../background/SigningManager';

export class BackgroundManager {
  private rpc: Rpc;

  constructor(private appState: AppState, private errors: ErrorContainer) {
    // RPC is duplex
    this.rpc = new Rpc({
      addListener: browser.runtime.onMessage.addListener,
      destination: 'background',
      logMessages: false,
      postMessage: browser.runtime.sendMessage,
      source: 'popup'
    });

    this.rpc.register('popup.updateState', this.onStateUpdate.bind(this));
    this.rpc.call<AppState>('background.getState').then(appState => {
      this.onStateUpdate(appState);
    });
  }

  @action.bound
  private onStateUpdate(appState: AppState) {
    this.appState.isIntegratedSite = appState.isIntegratedSite;
    this.appState.isUnlocked = appState.isUnlocked;
    this.appState.unlockAttempts = appState.unlockAttempts;
    this.appState.lockoutTimerStarted = appState.lockoutTimerStarted;
    this.appState.remainingMins = appState.remainingMins;
    this.appState.currentTab = appState.currentTab;
    this.appState.connectionRequested = appState.connectionRequested;
    this.appState.connectedSites = appState.connectedSites;
    this.appState.hasCreatedVault = appState.hasCreatedVault;
    this.appState.activeUserAccount = appState.activeUserAccount;
    this.appState.userAccounts.replace(appState.userAccounts);
    this.appState.unsignedDeploys.replace(appState.unsignedDeploys);
<<<<<<< HEAD
    this.appState.unsignedMessages.replace(appState.unsignedMessages);
=======
    this.appState.idleTimeoutMins = appState.idleTimeoutMins;
>>>>>>> 3c62df05
  }

  public unlock(password: string) {
    return this.errors.withCapture(
      this.rpc.call<void>('account.unlock', password)
    );
  }

  public createNewVault(password: string) {
    return this.rpc.call<void>('account.createNewVault', password);
  }

  public lock() {
    return this.rpc.call<void>('account.lock');
  }

  public importUserAccount(
    name: string,
    secretKeyBase64: string,
    algorithm: string
  ) {
    return this.errors.withCapture(
      this.rpc.call<void>(
        'account.importUserAccount',
        name,
        secretKeyBase64,
        algorithm
      )
    );
  }

  public reorderAccount(index1: number, index2: number) {
    return this.errors.withCapture(
      this.rpc.call<void>('account.reorderAccount', index1, index2)
    );
  }

  public removeUserAccount(name: string) {
    return this.errors.withCapture(
      this.rpc.call<void>('account.removeUserAccount', name)
    );
  }

  public signDeploy(deployId: number) {
    return this.errors.withCapture(
      this.rpc.call<void>('sign.signDeploy', deployId)
    );
  }

  public rejectSignDeploy(deployId: number) {
    return this.errors.withCapture(
      this.rpc.call<void>('sign.rejectSignDeploy', deployId)
    );
  }

  public parseDeployData(deployId: number) {
    return this.errors.withCapture(
      this.rpc.call<DeployData>('sign.parseDeployData', deployId)
    );
  }

  public approveSigningMessage(messageId: number) {
    return this.errors.withCapture(
      this.rpc.call<void>('sign.approveSigningMessage', messageId)
    );
  }

  public cancelSigningMessage(messageId: number) {
    return this.errors.withCapture(
      this.rpc.call<void>('sign.cancelSigningMessage', messageId)
    );
  }

  public switchToAccount(accountName: string) {
    return this.errors.withCapture(
      this.rpc.call<void>('account.switchToAccount', accountName)
    );
  }

  public getActiveUserAccount() {
    return this.errors.withCapture(
      this.rpc.call<KeyPairWithAlias>('account.getActiveUserAccount')
    );
  }

  public getActivePublicKeyHex() {
    return this.errors.withCapture(
      this.rpc.call<string>('account.getActivePublicKeyHex')
    );
  }

  public getActiveAccountHash() {
    return this.errors.withCapture(
      this.rpc.call<string>('account.getActiveAccountHash')
    );
  }

  public getPublicKeyHexByAlias(alias: string) {
    return this.errors.withCapture(
      this.rpc.call<string>('account.getPublicKeyHexByAlias', alias)
    );
  }

  public getAccountHashByAlias(alias: string) {
    return this.errors.withCapture(
      this.rpc.call<string>('account.getAccountHashByAlias', alias)
    );
  }

  public resetVault() {
    return this.errors.withCapture(this.rpc.call<void>('account.resetVault'));
  }

  public resetLockout() {
    return this.errors.withCapture(this.rpc.call<void>('account.resetLockout'));
  }

  public startLockoutTimer(timeInMinutes: number) {
    return this.errors.withCapture(
      this.rpc.call<void>('account.startLockoutTimer', timeInMinutes)
    );
  }

  public resetLockoutTimer() {
    return this.errors.withCapture(
      this.rpc.call<void>('account.resetLockoutTimer')
    );
  }

  public renameUserAccount(oldName: string, newName: string) {
    return this.errors.withCapture(
      this.rpc.call<void>('account.renameUserAccount', oldName, newName)
    );
  }

  public downloadAccountKeys(accountAlias: string) {
    return this.errors.withCapture(
      this.rpc.call<void>('account.downloadAccountKeys', accountAlias)
    );
  }
  public connectToSite(url?: string) {
    return this.errors.withCapture(
      this.rpc.call<void>('connection.connectToSite', url)
    );
  }

  public disconnectFromSite(site?: string) {
    return this.errors.withCapture(
      this.rpc.call<void>('connection.disconnectFromSite', site)
    );
  }

  public removeSite(url: string) {
    return this.errors.withCapture(
      this.rpc.call<void>('connection.removeSite', url)
    );
  }

  public resetConnectionRequest() {
    return this.errors.withCapture(
      this.rpc.call<void>('connection.resetConnectionRequest')
    );
  }

  public confirmPassword(password: string) {
    return this.errors.withCapture(
      this.rpc.call<boolean>('account.confirmPassword', password)
    );
  }

  public isIntegratedSite(hostname: string) {
    return this.errors.withCapture(
      this.rpc.call<boolean>('connection.isIntegratedSite', hostname)
    );
  }

  public configureTimeout(durationMins: number) {
    return this.errors.withCapture(
      this.rpc.call<void>('account.configureTimeout', durationMins)
    );
  }
}<|MERGE_RESOLUTION|>--- conflicted
+++ resolved
@@ -39,11 +39,8 @@
     this.appState.activeUserAccount = appState.activeUserAccount;
     this.appState.userAccounts.replace(appState.userAccounts);
     this.appState.unsignedDeploys.replace(appState.unsignedDeploys);
-<<<<<<< HEAD
     this.appState.unsignedMessages.replace(appState.unsignedMessages);
-=======
     this.appState.idleTimeoutMins = appState.idleTimeoutMins;
->>>>>>> 3c62df05
   }
 
   public unlock(password: string) {
